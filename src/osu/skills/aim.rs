--- conflicted
+++ resolved
@@ -9,13 +9,9 @@
     curr_strain: f64,
     curr_section_peak: f64,
     curr_section_end: f64,
-<<<<<<< HEAD
     curr_rhythm: f64,
     hit_window: f64,
-    pub(crate) strain_peaks: Vec<f64>,
-=======
     pub(crate) strain_peaks: CompactVec,
->>>>>>> 1afb31e5
     with_sliders: bool,
     with_rx: bool
 }
@@ -29,12 +25,8 @@
             curr_strain: 0.0,
             curr_section_peak: 0.0,
             curr_section_end: 0.0,
-<<<<<<< HEAD
             curr_rhythm: 0.0,
-            strain_peaks: Vec::new(),
-=======
             strain_peaks: CompactVec::new(),
->>>>>>> 1afb31e5
             with_sliders,
             with_rx,
             hit_window
