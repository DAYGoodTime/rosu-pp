use std::cmp;

use rosu_map::section::general::GameMode;

use crate::{
    any::{Difficulty, HitResultPriority, IntoModePerformance, IntoPerformance, Performance},
    catch::CatchPerformance,
    mania::ManiaPerformance,
    taiko::TaikoPerformance,
    util::{float_ext::FloatExt, map_or_attrs::MapOrAttrs, mods::Mods},
};

use super::{
    attributes::{OsuDifficultyAttributes, OsuPerformanceAttributes},
    score_state::OsuScoreState,
    Osu,
};

pub mod gradual;

/// Performance calculator on osu!standard maps.
#[derive(Clone, Debug, PartialEq)]
#[must_use]
pub struct OsuPerformance<'map> {
    pub(crate) map_or_attrs: MapOrAttrs<'map, Osu>,
    pub(crate) difficulty: Difficulty,
    pub(crate) acc: Option<f64>,
    pub(crate) combo: Option<u32>,
    pub(crate) n300: Option<u32>,
    pub(crate) n100: Option<u32>,
    pub(crate) n50: Option<u32>,
    pub(crate) misses: Option<u32>,
    pub(crate) hitresult_priority: HitResultPriority,
}

impl<'map> OsuPerformance<'map> {
    /// Create a new performance calculator for osu! maps.
    ///
    /// The argument `map_or_attrs` must be either
    /// - previously calculated attributes ([`OsuDifficultyAttributes`]
    /// or [`OsuPerformanceAttributes`])
    /// - a beatmap ([`OsuBeatmap<'map>`])
    ///
    /// If a map is given, difficulty attributes will need to be calculated
    /// internally which is a costly operation. Hence, passing attributes
    /// should be prefered.
    ///
    /// However, when passing previously calculated attributes, make sure they
    /// have been calculated for the same map and [`Difficulty`] settings.
    /// Otherwise, the final attributes will be incorrect.
    ///
    /// [`OsuBeatmap<'map>`]: crate::osu::OsuBeatmap
    pub fn new(map_or_attrs: impl IntoModePerformance<'map, Osu>) -> Self {
        map_or_attrs.into_performance()
    }

    /// Try to create a new performance calculator for osu! maps.
    ///
    /// Returns `None` if `map_or_attrs` does not belong to osu! e.g.
    /// a [`Converted`], [`DifficultyAttributes`], or [`PerformanceAttributes`]
    /// of a different mode.
    ///
    /// See [`OsuPerformance::new`] for more information.
    ///
    /// [`Converted`]: crate::model::beatmap::Converted
    /// [`DifficultyAttributes`]: crate::any::DifficultyAttributes
    /// [`PerformanceAttributes`]: crate::any::PerformanceAttributes
    pub fn try_new(map_or_attrs: impl IntoPerformance<'map>) -> Option<Self> {
        if let Performance::Osu(calc) = map_or_attrs.into_performance() {
            Some(calc)
        } else {
            None
        }
    }

    /// Attempt to convert the map to the specified mode.
    ///
    /// Returns `Err(self)` if no beatmap is contained, i.e. if this
    /// [`OsuPerformance`] was created through attributes or
    /// [`OsuPerformance::generate_state`] was called.
    ///
    /// If the given mode should be ignored in case of an error, use
    /// [`mode_or_ignore`] instead.
    ///
    /// [`mode_or_ignore`]: Self::mode_or_ignore
    // The `Ok`-variant is larger in size
    #[allow(clippy::result_large_err)]
    pub fn try_mode(self, mode: GameMode) -> Result<Performance<'map>, Self> {
        match mode {
            GameMode::Osu => Ok(Performance::Osu(self)),
            GameMode::Taiko => TaikoPerformance::try_from(self).map(Performance::Taiko),
            GameMode::Catch => CatchPerformance::try_from(self).map(Performance::Catch),
            GameMode::Mania => ManiaPerformance::try_from(self).map(Performance::Mania),
        }
    }

    /// Attempt to convert the map to the specified mode.
    ///
    /// If the internal beatmap was already replaced with difficulty
    /// attributes, the map won't be modified.
    ///
    /// To see whether the internal beatmap was replaced, use [`try_mode`]
    /// instead.
    ///
    /// [`try_mode`]: Self::try_mode
    pub fn mode_or_ignore(self, mode: GameMode) -> Performance<'map> {
        match mode {
            GameMode::Osu => Performance::Osu(self),
            GameMode::Taiko => {
                TaikoPerformance::try_from(self).map_or_else(Performance::Osu, Performance::Taiko)
            }
            GameMode::Catch => {
                CatchPerformance::try_from(self).map_or_else(Performance::Osu, Performance::Catch)
            }
            GameMode::Mania => {
                ManiaPerformance::try_from(self).map_or_else(Performance::Osu, Performance::Mania)
            }
        }
    }

    /// Specify mods through their bit values.
    ///
    /// See <https://github.com/ppy/osu-api/wiki#mods>
    pub const fn mods(mut self, mods: u32) -> Self {
        self.difficulty = self.difficulty.mods(mods);

        self
    }

    /// Specify the max combo of the play.
    pub const fn combo(mut self, combo: u32) -> Self {
        self.combo = Some(combo);

        self
    }

    /// Specify how hitresults should be generated.
    ///
    /// Defauls to [`HitResultPriority::BestCase`].
    pub const fn hitresult_priority(mut self, priority: HitResultPriority) -> Self {
        self.hitresult_priority = priority;

        self
    }

    /// Specify the amount of 300s of a play.
    pub const fn n300(mut self, n300: u32) -> Self {
        self.n300 = Some(n300);

        self
    }

    /// Specify the amount of 100s of a play.
    pub const fn n100(mut self, n100: u32) -> Self {
        self.n100 = Some(n100);

        self
    }

    /// Specify the amount of 50s of a play.
    pub const fn n50(mut self, n50: u32) -> Self {
        self.n50 = Some(n50);

        self
    }

    /// Specify the amount of misses of a play.
    pub const fn misses(mut self, n_misses: u32) -> Self {
        self.misses = Some(n_misses);

        self
    }

    /// Use the specified settings of the given [`Difficulty`].
    pub const fn difficulty(mut self, difficulty: Difficulty) -> Self {
        self.difficulty = difficulty;

        self
    }

    /// Amount of passed objects for partial plays, e.g. a fail.
    ///
    /// If you want to calculate the performance after every few objects,
    /// instead of using [`OsuPerformance`] multiple times with different
    /// `passed_objects`, you should use [`OsuGradualPerformance`].
    ///
    /// [`OsuGradualPerformance`]: crate::osu::OsuGradualPerformance
    pub const fn passed_objects(mut self, passed_objects: u32) -> Self {
        self.difficulty = self.difficulty.passed_objects(passed_objects);

        self
    }

    /// Adjust the clock rate used in the calculation.
    ///
    /// If none is specified, it will take the clock rate based on the mods
    /// i.e. 1.5 for DT, 0.75 for HT and 1.0 otherwise.
    ///
    /// | Minimum | Maximum |
    /// | :-----: | :-----: |
    /// | 0.01    | 100     |
    pub fn clock_rate(mut self, clock_rate: f64) -> Self {
        self.difficulty = self.difficulty.clock_rate(clock_rate);

        self
    }

    /// Override a beatmap's set AR.
    ///
    /// `with_mods` determines if the given value should be used before
    /// or after accounting for mods, e.g. on `true` the value will be
    /// used as is and on `false` it will be modified based on the mods.
    ///
    /// | Minimum | Maximum |
    /// | :-----: | :-----: |
    /// | -20     | 20      |
    pub fn ar(mut self, ar: f32, with_mods: bool) -> Self {
        self.difficulty = self.difficulty.ar(ar, with_mods);

        self
    }

    /// Override a beatmap's set CS.
    ///
    /// `with_mods` determines if the given value should be used before
    /// or after accounting for mods, e.g. on `true` the value will be
    /// used as is and on `false` it will be modified based on the mods.
    ///
    /// | Minimum | Maximum |
    /// | :-----: | :-----: |
    /// | -20     | 20      |
    pub fn cs(mut self, cs: f32, with_mods: bool) -> Self {
        self.difficulty = self.difficulty.cs(cs, with_mods);

        self
    }

    /// Override a beatmap's set HP.
    ///
    /// `with_mods` determines if the given value should be used before
    /// or after accounting for mods, e.g. on `true` the value will be
    /// used as is and on `false` it will be modified based on the mods.
    ///
    /// | Minimum | Maximum |
    /// | :-----: | :-----: |
    /// | -20     | 20      |
    pub fn hp(mut self, hp: f32, with_mods: bool) -> Self {
        self.difficulty = self.difficulty.hp(hp, with_mods);

        self
    }

    /// Override a beatmap's set OD.
    ///
    /// `with_mods` determines if the given value should be used before
    /// or after accounting for mods, e.g. on `true` the value will be
    /// used as is and on `false` it will be modified based on the mods.
    ///
    /// | Minimum | Maximum |
    /// | :-----: | :-----: |
    /// | -20     | 20      |
    pub fn od(mut self, od: f32, with_mods: bool) -> Self {
        self.difficulty = self.difficulty.od(od, with_mods);

        self
    }

    /// Provide parameters through an [`OsuScoreState`].
    #[allow(clippy::needless_pass_by_value)]
    pub const fn state(mut self, state: OsuScoreState) -> Self {
        let OsuScoreState {
            max_combo,
            n300,
            n100,
            n50,
            misses,
        } = state;

        self.combo = Some(max_combo);
        self.n300 = Some(n300);
        self.n100 = Some(n100);
        self.n50 = Some(n50);
        self.misses = Some(misses);

        self
    }

    /// Specify the accuracy of a play between `0.0` and `100.0`.
    /// This will be used to generate matching hitresults.
    pub fn accuracy(mut self, acc: f64) -> Self {
        self.acc = Some(acc.clamp(0.0, 100.0) / 100.0);

        self
    }

    /// Create the [`OsuScoreState`] that will be used for performance calculation.
    #[allow(clippy::too_many_lines)]
    pub fn generate_state(&mut self) -> OsuScoreState {
        let attrs = match self.map_or_attrs {
            MapOrAttrs::Map(ref map) => {
                let attrs = self.difficulty.with_mode().calculate(map);

                self.map_or_attrs.insert_attrs(attrs)
            }
            MapOrAttrs::Attrs(ref attrs) => attrs,
        };

        let max_combo = attrs.max_combo;
        let n_objects = cmp::min(
            self.difficulty.get_passed_objects() as u32,
            attrs.n_objects(),
        );
        let priority = self.hitresult_priority;

        let misses = self.misses.map_or(0, |n| cmp::min(n, n_objects));
        let n_remaining = n_objects - misses;

        let mut n300 = self.n300.map_or(0, |n| cmp::min(n, n_remaining));
        let mut n100 = self.n100.map_or(0, |n| cmp::min(n, n_remaining));
        let mut n50 = self.n50.map_or(0, |n| cmp::min(n, n_remaining));

        if let Some(acc) = self.acc {
            let target_total = acc * f64::from(6 * n_objects);

            match (self.n300, self.n100, self.n50) {
                (Some(_), Some(_), Some(_)) => {
                    let remaining = n_objects.saturating_sub(n300 + n100 + n50 + misses);

                    match priority {
                        HitResultPriority::BestCase => n300 += remaining,
                        HitResultPriority::WorstCase => n50 += remaining,
                    }
                }
                (Some(_), Some(_), None) => n50 = n_objects.saturating_sub(n300 + n100 + misses),
                (Some(_), None, Some(_)) => n100 = n_objects.saturating_sub(n300 + n50 + misses),
                (None, Some(_), Some(_)) => n300 = n_objects.saturating_sub(n100 + n50 + misses),
                (Some(_), None, None) => {
                    let mut best_dist = f64::MAX;

                    n300 = cmp::min(n300, n_remaining);
                    let n_remaining = n_remaining - n300;

                    let raw_n100 = target_total - f64::from(n_remaining + 6 * n300);
                    let min_n100 = cmp::min(n_remaining, raw_n100.floor() as u32);
                    let max_n100 = cmp::min(n_remaining, raw_n100.ceil() as u32);

                    for new100 in min_n100..=max_n100 {
                        let new50 = n_remaining - new100;
                        let dist = (acc - accuracy(n300, new100, new50, misses)).abs();

                        if dist < best_dist {
                            best_dist = dist;
                            n100 = new100;
                            n50 = new50;
                        }
                    }
                }
                (None, Some(_), None) => {
                    let mut best_dist = f64::MAX;

                    n100 = cmp::min(n100, n_remaining);
                    let n_remaining = n_remaining - n100;

                    let raw_n300 = (target_total - f64::from(n_remaining + 2 * n100)) / 5.0;
                    let min_n300 = cmp::min(n_remaining, raw_n300.floor() as u32);
                    let max_n300 = cmp::min(n_remaining, raw_n300.ceil() as u32);

                    for new300 in min_n300..=max_n300 {
                        let new50 = n_remaining - new300;
                        let curr_dist = (acc - accuracy(new300, n100, new50, misses)).abs();

                        if curr_dist < best_dist {
                            best_dist = curr_dist;
                            n300 = new300;
                            n50 = new50;
                        }
                    }
                }
                (None, None, Some(_)) => {
                    let mut best_dist = f64::MAX;

                    n50 = cmp::min(n50, n_remaining);
                    let n_remaining = n_remaining - n50;

                    let raw_n300 = (target_total + f64::from(2 * misses + n50)
                        - f64::from(2 * n_objects))
                        / 4.0;

                    let min_n300 = cmp::min(n_remaining, raw_n300.floor() as u32);
                    let max_n300 = cmp::min(n_remaining, raw_n300.ceil() as u32);

                    for new300 in min_n300..=max_n300 {
                        let new100 = n_remaining - new300;
                        let curr_dist = (acc - accuracy(new300, new100, n50, misses)).abs();

                        if curr_dist < best_dist {
                            best_dist = curr_dist;
                            n300 = new300;
                            n100 = new100;
                        }
                    }
                }
                (None, None, None) => {
                    let mut best_dist = f64::MAX;

                    let raw_n300 = (target_total - f64::from(n_remaining)) / 5.0;
                    let min_n300 = cmp::min(n_remaining, raw_n300.floor() as u32);
                    let max_n300 = cmp::min(n_remaining, raw_n300.ceil() as u32);

                    for new300 in min_n300..=max_n300 {
                        let raw_n100 = target_total - f64::from(n_remaining + 5 * new300);
                        let min_n100 = cmp::min(raw_n100.floor() as u32, n_remaining - new300);
                        let max_n100 = cmp::min(raw_n100.ceil() as u32, n_remaining - new300);

                        for new100 in min_n100..=max_n100 {
                            let new50 = n_remaining - new300 - new100;
                            let curr_dist = (acc - accuracy(new300, new100, new50, misses)).abs();

                            if curr_dist < best_dist {
                                best_dist = curr_dist;
                                n300 = new300;
                                n100 = new100;
                                n50 = new50;
                            }
                        }
                    }

                    match priority {
                        HitResultPriority::BestCase => {
                            // Shift n50 to n100 by sacrificing n300
                            let n = cmp::min(n300, n50 / 4);
                            n300 -= n;
                            n100 += 5 * n;
                            n50 -= 4 * n;
                        }
                        HitResultPriority::WorstCase => {
                            // Shift n100 to n50 by gaining n300
                            let n = n100 / 5;
                            n300 += n;
                            n100 -= 5 * n;
                            n50 += 4 * n;
                        }
                    }
                }
            }
        } else {
            let remaining = n_objects.saturating_sub(n300 + n100 + n50 + misses);

            match priority {
                HitResultPriority::BestCase => match (self.n300, self.n100, self.n50) {
                    (None, ..) => n300 = remaining,
                    (_, None, _) => n100 = remaining,
                    (.., None) => n50 = remaining,
                    _ => n300 += remaining,
                },
                HitResultPriority::WorstCase => match (self.n50, self.n100, self.n300) {
                    (None, ..) => n50 = remaining,
                    (_, None, _) => n100 = remaining,
                    (.., None) => n300 = remaining,
                    _ => n50 += remaining,
                },
            }
        }

        let max_possible_combo = max_combo.saturating_sub(misses);

        let max_combo = self.combo.map_or(max_possible_combo, |combo| {
            cmp::min(combo, max_possible_combo)
        });

        OsuScoreState {
            max_combo,
            n300,
            n100,
            n50,
            misses,
        }
    }

    /// Calculate all performance related values, including pp and stars.
    pub fn calculate(mut self) -> OsuPerformanceAttributes {
        let state = self.generate_state();

        let attrs = match self.map_or_attrs {
            MapOrAttrs::Map(ref map) => self.difficulty.with_mode().calculate(map),
            MapOrAttrs::Attrs(attrs) => attrs,
        };

        let effective_miss_count = calculate_effective_misses(&attrs, &state);

        let inner = OsuPerformanceInner {
            attrs,
            mods: self.difficulty.get_mods(),
            acc: state.accuracy(),
            state,
            effective_miss_count,
        };

        inner.calculate()
    }

    pub(crate) const fn from_map_or_attrs(map_or_attrs: MapOrAttrs<'map, Osu>) -> Self {
        Self {
            map_or_attrs,
            difficulty: Difficulty::new(),
            acc: None,
            combo: None,
            n300: None,
            n100: None,
            n50: None,
            misses: None,
            hitresult_priority: HitResultPriority::DEFAULT,
        }
    }
}

impl<'map, T: IntoModePerformance<'map, Osu>> From<T> for OsuPerformance<'map> {
    fn from(into: T) -> Self {
        into.into_performance()
    }
}

pub const PERFORMANCE_BASE_MULTIPLIER: f64 = 1.14;

struct OsuPerformanceInner {
    attrs: OsuDifficultyAttributes,
    mods: u32,
    acc: f64,
    state: OsuScoreState,
    effective_miss_count: f64,
}

impl OsuPerformanceInner {
    fn calculate(self) -> OsuPerformanceAttributes {
        let total_hits = self.state.total_hits();

        if total_hits == 0 {
            return OsuPerformanceAttributes {
                difficulty: self.attrs,
                ..Default::default()
            };
        }

        let total_hits = f64::from(total_hits);

        let mut multiplier = PERFORMANCE_BASE_MULTIPLIER;
        // * balance inflation of the performace value
        let overall_weight = 1.563_f64.powf(1.05);

        if self.mods.nf() {
            multiplier *= (1.0 - 0.02 * self.effective_miss_count).max(0.9);
        }

        if self.mods.so() && total_hits > 0.0 {
            multiplier *= 1.0 - (f64::from(self.attrs.n_spinners) / total_hits).powf(0.85);
        }

<<<<<<< HEAD
        let aim_value = self.compute_aim_value();
        let speed_value = self.compute_speed_value();
        let acc_value = self.compute_accuracy_value();
        let flashlight_value = self.compute_flashlight_value();
=======
        let aim_value = self.compute_aim_value() * overall_weight;
        let speed_value = self.compute_speed_value() * overall_weight;
        let acc_value = self.compute_accuracy_value() * overall_weight;
        let flashlight_value = self.compute_flashlight_value() * overall_weight;
>>>>>>> 1c573e31

        let pp = (aim_value.powf(1.1)
            + speed_value.powf(1.1)
            + acc_value.powf(1.1)
            + flashlight_value.powf(1.1))
        .powf(1.0 / 1.1)
            * multiplier;

        OsuPerformanceAttributes {
            difficulty: self.attrs,
            pp_acc: acc_value,
            pp_aim: aim_value,
            pp_flashlight: flashlight_value,
            pp_speed: speed_value,
            pp,
            effective_miss_count: self.effective_miss_count,
        }
    }

    fn compute_aim_value(&self) -> f64 {
        let mut aim_value = (5.0 * (self.attrs.aim / 0.0675).max(1.0) - 4.0).powf(3.0) / 100_000.0;

        let total_hits = self.total_hits();

        let len_bonus_basis = if self.mods.rx() { 0.88 } else { 0.95 };
        let len_bonus = len_bonus_basis
            + 0.4 * (total_hits / 2000.0).min(1.0)
            + f64::from(u8::from(total_hits > 2000.0)) * (total_hits / 2000.0).log10() * 0.5;

        aim_value *= len_bonus;

        // * Penalize misses by assessing # of misses relative to the total # of objects.
        // * Default a 3% reduction for any # of misses.
        if self.effective_miss_count > 0.0 {
            let decay_power = if self.mods.rx() { 0.5 } else { 0.775 };
<<<<<<< HEAD
            let growth_power = if self.mods.rx() { 1.0 + (self.effective_miss_count / 1.5) } else { self.effective_miss_count };
            
=======
            let growth_power = if self.mods.rx() {
                1.0 + (self.effective_miss_count / 1.5)
            } else {
                self.effective_miss_count
            };

>>>>>>> 1c573e31
            aim_value *= 0.97
                * (1.0 - (self.effective_miss_count / total_hits).powf(decay_power))
                    .powf(growth_power);
        }

        // * Remove combo scaling for relax.
        if !self.mods.rx() {
            aim_value *= self.get_combo_scaling_factor();
        }

        let lowar_factor_basis = if self.mods.rx() { 0.025 } else { 0.05 };
        let ar_factor = if self.attrs.ar > 10.33 {
            0.3 * (self.attrs.ar - 10.33)
        } else if self.attrs.ar < 8.0 {
            lowar_factor_basis * (8.0 - self.attrs.ar)
        } else {
            0.0
        };

        // * Buff for longer maps with high AR.
        aim_value *= 1.0 + ar_factor * len_bonus;

        if self.mods.hd() {
            // * We want to give more reward for lower AR when it comes to aim and HD. This nerfs high AR and buffs lower AR.
<<<<<<< HEAD
            let hd_factor = if self.mods.rx() { 1.0 + 0.05 * (11.0 - self.attrs.ar) } else { 1.0 + 0.04 * (12.0 - self.attrs.ar) };
=======
            let hd_factor = if self.mods.rx() {
                1.0 + 0.05 * (11.0 - self.attrs.ar)
            } else {
                1.0 + 0.04 * (12.0 - self.attrs.ar)
            };
>>>>>>> 1c573e31
            aim_value *= hd_factor;
        }

        // * EZ bonus
        if self.mods.ez() && self.mods.rx() {
            let mut base_buff = 1.08_f64;

            if self.attrs.ar <= 8.0 {
                base_buff += (7.0 - self.attrs.ar) / 100.0;
            }

            aim_value *= base_buff;
        }

        // Precision buff (reading)
        if self.attrs.cs > 5.58 && self.mods.rx() {
            aim_value *= ((self.attrs.cs - 5.46).powf(1.8) + 1.0).powf(0.03);
<<<<<<< HEAD
=======
            // Special buff for high CS and high AR
            if self.attrs.ar > 10.8 {
                aim_value *= 1.0 + (self.attrs.ar - 10.8);
                aim_value *= 1.0 + (self.attrs.cs - 6.0).clamp(0.0, 0.2);
            }
>>>>>>> 1c573e31
        }

        // * We assume 15% of sliders in a map are difficult since there's no way to tell from the performance calculator.
        let estimate_diff_sliders = f64::from(self.attrs.n_sliders) * 0.15;

        if self.attrs.n_sliders > 0 {
            let estimate_slider_ends_dropped = f64::from(cmp::min(
                self.state.n100 + self.state.n50 + self.state.misses,
                self.attrs.max_combo.saturating_sub(self.state.max_combo),
            ))
            .clamp(0.0, estimate_diff_sliders);
            let slider_nerf_factor = (1.0 - self.attrs.slider_factor)
                * (1.0 - estimate_slider_ends_dropped / estimate_diff_sliders).powf(3.0)
                + self.attrs.slider_factor;

            aim_value *= slider_nerf_factor;
        }

<<<<<<< HEAD
        aim_value *= if self.mods.rx() { 0.3 + self.acc / 2.0 } else { self.acc };
=======
        aim_value *= if self.mods.rx() {
            0.3 + self.acc / 2.0
        } else {
            self.acc
        };
>>>>>>> 1c573e31
        // * It is important to consider accuracy difficulty when scaling with accuracy.
        aim_value *= 0.98 + self.attrs.od.powf(2.0) / 2500.0;

        if self.mods.rx() && !self.mods.dt() {
            aim_value *= 1.2
        }

        aim_value
    }

    fn compute_speed_value(&self) -> f64 {
        let mut speed_value =
            (5.0 * (self.attrs.speed / 0.0675).max(1.0) - 4.0).powf(3.0) / 100_000.0;

        let total_hits = self.total_hits();

        let len_bonus = 0.95
            + 0.4 * (total_hits / 2000.0).min(1.0)
            + f64::from(u8::from(total_hits > 2000.0)) * (total_hits / 2000.0).log10() * 0.5;

        speed_value *= len_bonus;

        // * Penalize misses by assessing # of misses relative to the total # of objects.
        // * Default a 3% reduction for any # of misses.
        if self.effective_miss_count > 0.0 {
            speed_value *= 0.97
                * (1.0 - (self.effective_miss_count / total_hits).powf(0.775))
                    .powf(self.effective_miss_count.powf(0.875));
        }

        speed_value *= self.get_combo_scaling_factor();

        let ar_factor = if self.attrs.ar > 10.33 {
            0.3 * (self.attrs.ar - 10.33)
        } else {
            0.0
        };

        // * Buff for longer maps with high AR.
        speed_value *= 1.0 + ar_factor * len_bonus;

        if self.mods.hd() {
            // * We want to give more reward for lower AR when it comes to aim and HD.
            // * This nerfs high AR and buffs lower AR.
            speed_value *= 1.0 + 0.04 * (12.0 - self.attrs.ar);
        }

        // * Calculate accuracy assuming the worst case scenario
        let relevant_total_diff = total_hits - self.attrs.speed_note_count;
        let relevant_n300 = (f64::from(self.state.n300) - relevant_total_diff).max(0.0);
        let relevant_n100 = (f64::from(self.state.n100)
            - (relevant_total_diff - f64::from(self.state.n300)).max(0.0))
        .max(0.0);
        let relevant_n50 = (f64::from(self.state.n50)
            - (relevant_total_diff - f64::from(self.state.n300 + self.state.n100)).max(0.0))
        .max(0.0);

        let relevant_acc = if self.attrs.speed_note_count.eq(0.0) {
            0.0
        } else {
            (relevant_n300 * 6.0 + relevant_n100 * 2.0 + relevant_n50)
                / (self.attrs.speed_note_count * 6.0)
        };

        // * Scale the speed value with accuracy and OD.
        speed_value *= (0.95 + self.attrs.od * self.attrs.od / 750.0)
            * ((self.acc + relevant_acc) / 2.0).powf((14.5 - (self.attrs.od).max(8.0)) / 2.0);

        // * Scale the speed value with # of 50s to punish doubletapping.
        speed_value *= 0.99_f64.powf(
            f64::from(u8::from(f64::from(self.state.n50) >= total_hits / 500.0))
                * (f64::from(self.state.n50) - total_hits / 500.0),
        );

        speed_value
    }

    fn compute_accuracy_value(&self) -> f64 {
        // * This percentage only considers HitCircles of any value - in this part
        // * of the calculation we focus on hitting the timing hit window.
        let amount_hit_objects_with_acc = self.attrs.n_circles;

        let better_acc_percentage = if amount_hit_objects_with_acc > 0 {
            let sub = self.state.total_hits() - amount_hit_objects_with_acc;

            // * It is possible to reach a negative accuracy with this formula. Cap it at zero - zero points.
            if self.state.n300 < sub {
                0.0
            } else {
                f64::from((self.state.n300 - sub) * 6 + self.state.n100 * 2 + self.state.n50)
                    / f64::from(amount_hit_objects_with_acc * 6)
            }
        } else {
            0.0
        };

        // * Lots of arbitrary values from testing.
        // * Considering to use derivation from perfect accuracy in a probabilistic manner - assume normal distribution.
        let mut acc_value =
            1.52163_f64.powf(self.attrs.od) * better_acc_percentage.powf(24.0) * 2.83;

        // * Bonus for many hitcircles - it's harder to keep good accuracy up for longer.
        acc_value *= (f64::from(amount_hit_objects_with_acc) / 1000.0)
            .powf(0.3)
            .min(1.15);

        // * Increasing the accuracy value by object count for Blinds isn't ideal, so the minimum buff is given.
        if self.mods.hd() {
            acc_value *= 1.08;
        }

        if self.mods.fl() {
            acc_value *= 1.02;
        }

        acc_value
    }

    fn compute_flashlight_value(&self) -> f64 {
        if !self.mods.fl() {
            return 0.0;
        }

        let mut flashlight_value = self.attrs.flashlight.powf(2.0) * 25.0;

        let total_hits = self.total_hits();

        // * Penalize misses by assessing # of misses relative to the total # of objects. Default a 3% reduction for any # of misses.
        if self.effective_miss_count > 0.0 {
            flashlight_value *= 0.97
                * (1.0 - (self.effective_miss_count / total_hits).powf(0.775))
                    .powf(self.effective_miss_count.powf(0.875));
        }

        flashlight_value *= self.get_combo_scaling_factor();

        // * Account for shorter maps having a higher ratio of 0 combo/100 combo flashlight radius.
        flashlight_value *= 0.7
            + 0.1 * (total_hits / 200.0).min(1.0)
            + f64::from(u8::from(total_hits > 200.0))
                * 0.2
                * ((total_hits - 200.0) / 200.0).min(1.0);

        // * Scale the flashlight value with accuracy _slightly_.
        flashlight_value *= 0.5 + self.acc / 2.0;
        // * It is important to also consider accuracy difficulty when doing that.
        flashlight_value *= 0.98 + self.attrs.od.powf(2.0) / 2500.0;

        flashlight_value
    }

    fn get_combo_scaling_factor(&self) -> f64 {
        if self.attrs.max_combo == 0 {
            1.0
        } else {
            (f64::from(self.state.max_combo).powf(0.8) / f64::from(self.attrs.max_combo).powf(0.8))
                .min(1.0)
        }
    }

    const fn total_hits(&self) -> f64 {
        self.state.total_hits() as f64
    }
}

fn calculate_effective_misses(attrs: &OsuDifficultyAttributes, state: &OsuScoreState) -> f64 {
    // * Guess the number of misses + slider breaks from combo
    let mut combo_based_miss_count = 0.0;

    if attrs.n_sliders > 0 {
        let full_combo_threshold = f64::from(attrs.max_combo) - 0.1 * f64::from(attrs.n_sliders);

        if f64::from(state.max_combo) < full_combo_threshold {
            combo_based_miss_count = full_combo_threshold / f64::from(state.max_combo).max(1.0);
        }
    }

    // * Clamp miss count to maximum amount of possible breaks
    combo_based_miss_count =
        combo_based_miss_count.min(f64::from(state.n100 + state.n50 + state.misses));

    combo_based_miss_count.max(f64::from(state.misses))
}

fn accuracy(n300: u32, n100: u32, n50: u32, misses: u32) -> f64 {
    if n300 + n100 + n50 + misses == 0 {
        return 0.0;
    }

    let numerator = 6 * n300 + 2 * n100 + n50;
    let denominator = 6 * (n300 + n100 + n50 + misses);

    f64::from(numerator) / f64::from(denominator)
}

#[cfg(test)]
mod test {
    use std::sync::OnceLock;

    use proptest::prelude::*;

    use crate::{
        any::{DifficultyAttributes, PerformanceAttributes},
        taiko::{Taiko, TaikoDifficultyAttributes, TaikoPerformanceAttributes},
        Beatmap,
    };

    use super::*;

    static ATTRS: OnceLock<OsuDifficultyAttributes> = OnceLock::new();

    const N_OBJECTS: u32 = 601;

    fn beatmap() -> Beatmap {
        Beatmap::from_path("./resources/2785319.osu").unwrap()
    }

    fn attrs() -> OsuDifficultyAttributes {
        ATTRS
            .get_or_init(|| {
                let converted = beatmap().unchecked_into_converted::<Osu>();
                let attrs = Difficulty::new().with_mode().calculate(&converted);

                assert_eq!(
                    (attrs.n_circles, attrs.n_sliders, attrs.n_spinners),
                    (307, 293, 1)
                );
                assert_eq!(
                    attrs.n_circles + attrs.n_sliders + attrs.n_spinners,
                    N_OBJECTS,
                );

                attrs
            })
            .to_owned()
    }

    /// Checks all remaining hitresult combinations w.r.t. the given parameters
    /// and returns the [`OsuScoreState`] that matches `acc` the best.
    ///
    /// Very slow but accurate.
    fn brute_force_best(
        acc: f64,
        n300: Option<u32>,
        n100: Option<u32>,
        n50: Option<u32>,
        misses: u32,
        best_case: bool,
    ) -> OsuScoreState {
        let misses = cmp::min(misses, N_OBJECTS);

        let mut best_state = OsuScoreState {
            misses,
            ..Default::default()
        };

        let mut best_dist = f64::INFINITY;

        let n_remaining = N_OBJECTS - misses;

        let (min_n300, max_n300) = match (n300, n100, n50) {
            (Some(n300), ..) => (cmp::min(n_remaining, n300), cmp::min(n_remaining, n300)),
            (None, Some(n100), Some(n50)) => (
                n_remaining.saturating_sub(n100 + n50),
                n_remaining.saturating_sub(n100 + n50),
            ),
            (None, ..) => (
                0,
                n_remaining.saturating_sub(n100.unwrap_or(0) + n50.unwrap_or(0)),
            ),
        };

        for new300 in min_n300..=max_n300 {
            let (min_n100, max_n100) = match (n100, n50) {
                (Some(n100), _) => (cmp::min(n_remaining, n100), cmp::min(n_remaining, n100)),
                (None, Some(n50)) => (
                    n_remaining.saturating_sub(new300 + n50),
                    n_remaining.saturating_sub(new300 + n50),
                ),
                (None, None) => (0, n_remaining - new300),
            };

            for new100 in min_n100..=max_n100 {
                let new50 = match n50 {
                    Some(n50) => cmp::min(n_remaining, n50),
                    None => n_remaining.saturating_sub(new300 + new100),
                };

                let curr_acc = accuracy(new300, new100, new50, misses);
                let curr_dist = (acc - curr_acc).abs();

                if curr_dist < best_dist {
                    best_dist = curr_dist;
                    best_state.n300 = new300;
                    best_state.n100 = new100;
                    best_state.n50 = new50;
                }
            }
        }

        if best_state.n300 + best_state.n100 + best_state.n50 < n_remaining {
            let remaining = n_remaining - (best_state.n300 + best_state.n100 + best_state.n50);

            if best_case {
                best_state.n300 += remaining;
            } else {
                best_state.n50 += remaining;
            }
        }

        if n300.is_none() && n100.is_none() && n50.is_none() {
            if best_case {
                let n = cmp::min(best_state.n300, best_state.n50 / 4);
                best_state.n300 -= n;
                best_state.n100 += 5 * n;
                best_state.n50 -= 4 * n;
            } else {
                let n = best_state.n100 / 5;
                best_state.n300 += n;
                best_state.n100 -= 5 * n;
                best_state.n50 += 4 * n;
            }
        }

        best_state
    }

    proptest! {
        #![proptest_config(ProptestConfig::with_cases(1000))]

        #[test]
        fn hitresults(
            acc in 0.0..=1.0,
            n300 in prop::option::weighted(0.10, 0_u32..=N_OBJECTS + 10),
            n100 in prop::option::weighted(0.10, 0_u32..=N_OBJECTS + 10),
            n50 in prop::option::weighted(0.10, 0_u32..=N_OBJECTS + 10),
            n_misses in prop::option::weighted(0.15, 0_u32..=N_OBJECTS + 10),
            best_case in prop::bool::ANY,
        ) {
            let attrs = attrs();
            let max_combo = attrs.max_combo();

            let priority = if best_case {
                HitResultPriority::BestCase
            } else {
                HitResultPriority::WorstCase
            };

            let mut state = OsuPerformance::from(attrs)
                .accuracy(acc * 100.0)
                .hitresult_priority(priority);

            if let Some(n300) = n300 {
                state = state.n300(n300);
            }

            if let Some(n100) = n100 {
                state = state.n100(n100);
            }

            if let Some(n50) = n50 {
                state = state.n50(n50);
            }

            if let Some(misses) = n_misses {
                state = state.misses(misses);
            }

            let state = state.generate_state();

            let mut expected = brute_force_best(
                acc,
                n300,
                n100,
                n50,
                n_misses.unwrap_or(0),
                best_case,
            );
            expected.max_combo = max_combo.saturating_sub(n_misses.map_or(0, |n| cmp::min(n, N_OBJECTS)));

            assert_eq!(state, expected);
        }
    }

    #[test]
    fn hitresults_n300_n100_misses_best() {
        let state = OsuPerformance::from(attrs())
            .combo(500)
            .n300(300)
            .n100(20)
            .misses(2)
            .hitresult_priority(HitResultPriority::BestCase)
            .generate_state();

        let expected = OsuScoreState {
            max_combo: 500,
            n300: 300,
            n100: 20,
            n50: 279,
            misses: 2,
        };

        assert_eq!(state, expected);
    }

    #[test]
    fn hitresults_n300_n50_misses_best() {
        let state = OsuPerformance::from(attrs())
            .combo(500)
            .n300(300)
            .n50(10)
            .misses(2)
            .hitresult_priority(HitResultPriority::BestCase)
            .generate_state();

        let expected = OsuScoreState {
            max_combo: 500,
            n300: 300,
            n100: 289,
            n50: 10,
            misses: 2,
        };

        assert_eq!(state, expected);
    }

    #[test]
    fn hitresults_n50_misses_worst() {
        let state = OsuPerformance::from(attrs())
            .combo(500)
            .n50(10)
            .misses(2)
            .hitresult_priority(HitResultPriority::WorstCase)
            .generate_state();

        let expected = OsuScoreState {
            max_combo: 500,
            n300: 0,
            n100: 589,
            n50: 10,
            misses: 2,
        };

        assert_eq!(state, expected);
    }

    #[test]
    fn hitresults_n300_n100_n50_misses_worst() {
        let state = OsuPerformance::from(attrs())
            .combo(500)
            .n300(300)
            .n100(50)
            .n50(10)
            .misses(2)
            .hitresult_priority(HitResultPriority::WorstCase)
            .generate_state();

        let expected = OsuScoreState {
            max_combo: 500,
            n300: 300,
            n100: 50,
            n50: 249,
            misses: 2,
        };

        assert_eq!(state, expected);
    }

    #[test]
    fn create() {
        let mut map = beatmap();
        let converted = map.unchecked_as_converted();

        let _ = OsuPerformance::new(OsuDifficultyAttributes::default());
        let _ = OsuPerformance::new(OsuPerformanceAttributes::default());
        let _ = OsuPerformance::new(&converted);
        let _ = OsuPerformance::new(converted.as_owned());

        let _ = OsuPerformance::try_new(OsuDifficultyAttributes::default()).unwrap();
        let _ = OsuPerformance::try_new(OsuPerformanceAttributes::default()).unwrap();
        let _ =
            OsuPerformance::try_new(DifficultyAttributes::Osu(OsuDifficultyAttributes::default()))
                .unwrap();
        let _ = OsuPerformance::try_new(PerformanceAttributes::Osu(
            OsuPerformanceAttributes::default(),
        ))
        .unwrap();
        let _ = OsuPerformance::try_new(&converted).unwrap();
        let _ = OsuPerformance::try_new(converted.as_owned()).unwrap();

        let _ = OsuPerformance::from(OsuDifficultyAttributes::default());
        let _ = OsuPerformance::from(OsuPerformanceAttributes::default());
        let _ = OsuPerformance::from(&converted);
        let _ = OsuPerformance::from(converted);

        let _ = OsuDifficultyAttributes::default().performance();
        let _ = OsuPerformanceAttributes::default().performance();

        map.mode = GameMode::Taiko;
        let converted = map.unchecked_as_converted::<Taiko>();

        assert!(OsuPerformance::try_new(TaikoDifficultyAttributes::default()).is_none());
        assert!(OsuPerformance::try_new(TaikoPerformanceAttributes::default()).is_none());
        assert!(OsuPerformance::try_new(DifficultyAttributes::Taiko(
            TaikoDifficultyAttributes::default()
        ))
        .is_none());
        assert!(OsuPerformance::try_new(PerformanceAttributes::Taiko(
            TaikoPerformanceAttributes::default()
        ))
        .is_none());
        assert!(OsuPerformance::try_new(&converted).is_none());
        assert!(OsuPerformance::try_new(converted).is_none());
    }
}<|MERGE_RESOLUTION|>--- conflicted
+++ resolved
@@ -555,17 +555,10 @@
             multiplier *= 1.0 - (f64::from(self.attrs.n_spinners) / total_hits).powf(0.85);
         }
 
-<<<<<<< HEAD
-        let aim_value = self.compute_aim_value();
-        let speed_value = self.compute_speed_value();
-        let acc_value = self.compute_accuracy_value();
-        let flashlight_value = self.compute_flashlight_value();
-=======
         let aim_value = self.compute_aim_value() * overall_weight;
         let speed_value = self.compute_speed_value() * overall_weight;
         let acc_value = self.compute_accuracy_value() * overall_weight;
         let flashlight_value = self.compute_flashlight_value() * overall_weight;
->>>>>>> 1c573e31
 
         let pp = (aim_value.powf(1.1)
             + speed_value.powf(1.1)
@@ -601,17 +594,12 @@
         // * Default a 3% reduction for any # of misses.
         if self.effective_miss_count > 0.0 {
             let decay_power = if self.mods.rx() { 0.5 } else { 0.775 };
-<<<<<<< HEAD
-            let growth_power = if self.mods.rx() { 1.0 + (self.effective_miss_count / 1.5) } else { self.effective_miss_count };
-            
-=======
             let growth_power = if self.mods.rx() {
                 1.0 + (self.effective_miss_count / 1.5)
             } else {
                 self.effective_miss_count
             };
 
->>>>>>> 1c573e31
             aim_value *= 0.97
                 * (1.0 - (self.effective_miss_count / total_hits).powf(decay_power))
                     .powf(growth_power);
@@ -636,15 +624,11 @@
 
         if self.mods.hd() {
             // * We want to give more reward for lower AR when it comes to aim and HD. This nerfs high AR and buffs lower AR.
-<<<<<<< HEAD
-            let hd_factor = if self.mods.rx() { 1.0 + 0.05 * (11.0 - self.attrs.ar) } else { 1.0 + 0.04 * (12.0 - self.attrs.ar) };
-=======
             let hd_factor = if self.mods.rx() {
                 1.0 + 0.05 * (11.0 - self.attrs.ar)
             } else {
                 1.0 + 0.04 * (12.0 - self.attrs.ar)
             };
->>>>>>> 1c573e31
             aim_value *= hd_factor;
         }
 
@@ -662,14 +646,11 @@
         // Precision buff (reading)
         if self.attrs.cs > 5.58 && self.mods.rx() {
             aim_value *= ((self.attrs.cs - 5.46).powf(1.8) + 1.0).powf(0.03);
-<<<<<<< HEAD
-=======
             // Special buff for high CS and high AR
             if self.attrs.ar > 10.8 {
                 aim_value *= 1.0 + (self.attrs.ar - 10.8);
                 aim_value *= 1.0 + (self.attrs.cs - 6.0).clamp(0.0, 0.2);
             }
->>>>>>> 1c573e31
         }
 
         // * We assume 15% of sliders in a map are difficult since there's no way to tell from the performance calculator.
@@ -688,15 +669,11 @@
             aim_value *= slider_nerf_factor;
         }
 
-<<<<<<< HEAD
-        aim_value *= if self.mods.rx() { 0.3 + self.acc / 2.0 } else { self.acc };
-=======
         aim_value *= if self.mods.rx() {
             0.3 + self.acc / 2.0
         } else {
             self.acc
         };
->>>>>>> 1c573e31
         // * It is important to consider accuracy difficulty when scaling with accuracy.
         aim_value *= 0.98 + self.attrs.od.powf(2.0) / 2500.0;
 
